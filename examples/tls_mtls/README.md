--- conflicted
+++ resolved
@@ -112,13 +112,8 @@
 For mTLS we will additionally need to deliver a client CA certificate to the Tornjak container. Currently it is found at `CA-client/rootCA.crt`. The process is the same. First we create the secret:
 
 ```
-<<<<<<< HEAD
 kubectl create secret generic -n spire tornjak-client-certs \
   --from-file=CA-client/rootCA.crt
-=======
-kubectl create secret generic -n spire tornjak-user-ca \
-  --from-file=CA-user/rootCA.crt
->>>>>>> 1510c226
 ```
 
 Then we mount the secret to the Tornjak container via volume mount, as in the previous secret volume mount, retaining the previous modifications: 
@@ -139,11 +134,7 @@
       secretName: tornjak-server-tls
   - name: client-cas
     secret: 
-<<<<<<< HEAD
-      secretName: tornjak-client-certs
-=======
       secretName: tornjak-user-ca
->>>>>>> 1510c226
       items: 
         - key: rootCA.crt
           path: clientCA.crt
@@ -291,11 +282,7 @@
 
 In order to make a TLS call we need only a CA certificate that can validate the certificate/key pair given to Tornjak in step 1.  In our case, we can use the certificate within `CA-server`.  
 
-<<<<<<< HEAD
-Additionally, we must have a certificate/key pair locally that was signed by the CA certificate given to the Tornjak server via `tornjak-client-ca` secret when configuring mTLS.  In our case, we can use the certificate/key pair `client.crt` and `client.key`: 
-=======
 Additionally, we must have a certificate/key pair locally that was signed by the CA certificate given to the Tornjak server via `tornjak-user-ca` secret when configuring mTLS.  In our case, we can use the certificate/key pair `user.crt` and `user.key`: 
->>>>>>> 1510c226
 
 ```
 curl --cacert CA-server/rootCA.crt --key client.key --cert client.crt https://<Tornjak_mTLS_endpoint> 
