name: Tornjak Artifact push
on:
  push:
    branches:
    - main
    - v1.2
jobs:
  tornjak-build:
    runs-on: ubuntu-latest
    steps:
      - run: echo "🎉 The job was automatically triggered by a ${{ github.event_name }} event."
      - run: echo "🐧 This job is now running on a ${{ runner.os }} server hosted by GitHub!"
      - run: echo "🔎 The name of your branch is ${{ github.ref }} and your repository is ${{ github.repository }}."
      - name: Check out repository code
        uses: actions/checkout@v2
      - name: Install Golang
        uses: actions/setup-go@v3
        with:
          go-version: '1.17'
      - uses: actions/setup-node@v3
        with:
          node-version: '18'
      - name: golangci-lint
        uses: golangci/golangci-lint-action@v3
        with:
          version: v1.29
          args: --timeout 5m
      - name: Log in to GHCR.io
        uses: docker/login-action@v1
        with:
          registry: ghcr.io
          username: ${{ github.repository_owner }}
          password: ${{ secrets.GITHUB_TOKEN }}
      # Create sha tagged image for container-agent
      
<<<<<<< HEAD
=======
      # Deprecating the backend+spire image for now
      # - name: Set backend-spire image name
      #   run: echo "CONTAINER_BACKEND_WITH_SPIRE_TAG=ghcr.io/${{ github.repository_owner }}/tornjak-backend-spire-server:$GITHUB_SHA" >> $GITHUB_ENV
      - name: Set github commit id
        run: echo "GITHUB_SHA=$GITHUB_SHA" >> $GITHUB_ENV
>>>>>>> 0c407521
      - name: Set backend image name
        run: echo "CONTAINER_BACKEND_TAG=ghcr.io/${{ github.repository_owner }}/tornjak-backend:$GITHUB_SHA" >> $GITHUB_ENV
      - name: Set frontend image name
        run: echo "CONTAINER_FRONTEND_TAG=ghcr.io/${{ github.repository_owner }}/tornjak-frontend:$GITHUB_SHA" >> $GITHUB_ENV
      - name: Set Tornjak image name
        run: echo "CONTAINER_TORNJAK_TAG=ghcr.io/${{ github.repository_owner }}/tornjak:$GITHUB_SHA" >> $GITHUB_ENV
      - name: Set manager image name
        run: echo "CONTAINER_MANAGER_TAG=ghcr.io/${{ github.repository_owner }}/tornjak-manager:$GITHUB_SHA" >> $GITHUB_ENV

      # create images
      - name: Build and push tornjak backend image
        run: make release-tornjak-backend
      - name: Build and push tornjak frontend image
        run: make release-tornjak-frontend
      - name: Build and push tornjak image (frontend+backend)
        run: make release-tornjak
      - name: Build and push tornjak manager image
        run: make release-tornjak-manager
      - run: echo "🍏 This job's status is ${{ job.status }}."<|MERGE_RESOLUTION|>--- conflicted
+++ resolved
@@ -33,14 +33,8 @@
           password: ${{ secrets.GITHUB_TOKEN }}
       # Create sha tagged image for container-agent
       
-<<<<<<< HEAD
-=======
-      # Deprecating the backend+spire image for now
-      # - name: Set backend-spire image name
-      #   run: echo "CONTAINER_BACKEND_WITH_SPIRE_TAG=ghcr.io/${{ github.repository_owner }}/tornjak-backend-spire-server:$GITHUB_SHA" >> $GITHUB_ENV
       - name: Set github commit id
         run: echo "GITHUB_SHA=$GITHUB_SHA" >> $GITHUB_ENV
->>>>>>> 0c407521
       - name: Set backend image name
         run: echo "CONTAINER_BACKEND_TAG=ghcr.io/${{ github.repository_owner }}/tornjak-backend:$GITHUB_SHA" >> $GITHUB_ENV
       - name: Set frontend image name
