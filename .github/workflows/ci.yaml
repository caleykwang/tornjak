--- conflicted
+++ resolved
@@ -24,12 +24,8 @@
 
       - uses: actions/setup-node@v3.6.0
         with:
-<<<<<<< HEAD
           node-version: '18'
-=======
-          node-version: '15'
-
->>>>>>> 064b996c
+          
       - name: golangci-lint
         uses: golangci/golangci-lint-action@v3.6.0
         with:
